from rest_framework.views import APIView
from rest_framework.response import Response
<<<<<<< HEAD
from .tasks import process_ticket_data
=======
from rest_framework import viewsets
from .models import Team
from .serializers import TeamSerializer
>>>>>>> 7074113f


class WebhookView(APIView):
    def post(self, request, *args, **kwargs):
        data = request.data
<<<<<<< HEAD
        ticket_id = data.get("TicketID")
        if ticket_id:
            process_ticket_data.delay(ticket_id)
        return Response({"status": "success"}, status=200)

        return Response({"status": "success"}, status=200)
=======
        print("Received webhook data:", data)
        print("Args:", args)
        print("Kwargs:", kwargs)
        return Response({"status": "success"}, status=200)



class TeamViewSet(viewsets.ModelViewSet):
    queryset = Team.objects.all()
    serializer_class = TeamSerializer
>>>>>>> 7074113f
<|MERGE_RESOLUTION|>--- conflicted
+++ resolved
@@ -1,33 +1,23 @@
 from rest_framework.views import APIView
 from rest_framework.response import Response
-<<<<<<< HEAD
 from .tasks import process_ticket_data
-=======
 from rest_framework import viewsets
 from .models import Team
 from .serializers import TeamSerializer
->>>>>>> 7074113f
 
 
 class WebhookView(APIView):
     def post(self, request, *args, **kwargs):
         data = request.data
-<<<<<<< HEAD
         ticket_id = data.get("TicketID")
         if ticket_id:
             process_ticket_data.delay(ticket_id)
         return Response({"status": "success"}, status=200)
 
         return Response({"status": "success"}, status=200)
-=======
-        print("Received webhook data:", data)
-        print("Args:", args)
-        print("Kwargs:", kwargs)
-        return Response({"status": "success"}, status=200)
 
 
 
 class TeamViewSet(viewsets.ModelViewSet):
     queryset = Team.objects.all()
-    serializer_class = TeamSerializer
->>>>>>> 7074113f
+    serializer_class = TeamSerializer