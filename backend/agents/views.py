from rest_framework.views import APIView
from rest_framework.response import Response
from .tasks import process_ticket_data
from rest_framework import viewsets, generics

from .models import Agent
from .serializers import AgentSerializer, TypeSerializer, ServiceSerializer, TicketPrioritySerializer
from .models import Agent, Type, Service, TicketPriority
from core.base import BaseModelViewSet,BaseRetrieveListView



class WebhookView(APIView):
    def post(self, request, *args, **kwargs):
<<<<<<< HEAD
        try:
            data = request.data
            print("Received webhook data:", data)
            print("Args:", args)
            print("Kwargs:", kwargs)
            return Response({"status": "success"}, status=200)
        except Exception as e:
            print("Error processing webhook:", e)
            return Response({"status": "error", "message": str(e)}, status=400)
=======
        data = request.data
        ticket_id = data.get("TicketID")
        if ticket_id:
            process_ticket_data.delay(ticket_id)
        return Response({"status": "success"}, status=200)




class AgentViewSet(BaseModelViewSet):
    queryset = Agent.objects.all().order_by("agent_id")
    serializer_class = AgentSerializer
    pagination_class = None

    def create(self, request, *args, **kwargs):
        return Response(
            {
                "status": False,
                "status_code": 400,
                "message": "Method not allowed",

            }
        )


class TypeViewSet(BaseRetrieveListView):
    queryset = Type.objects.all()
    serializer_class = TypeSerializer
    pagination_class = None

class ServiceViewSet(BaseRetrieveListView):
    queryset = Service.objects.all()
    serializer_class = ServiceSerializer
    pagination_class = None


class TicketPriorityViewSet(BaseRetrieveListView):
    queryset = TicketPriority.objects.all()
    serializer_class = TicketPrioritySerializer
    pagination_class = None
>>>>>>> 839945eb
<|MERGE_RESOLUTION|>--- conflicted
+++ resolved
@@ -12,17 +12,6 @@
 
 class WebhookView(APIView):
     def post(self, request, *args, **kwargs):
-<<<<<<< HEAD
-        try:
-            data = request.data
-            print("Received webhook data:", data)
-            print("Args:", args)
-            print("Kwargs:", kwargs)
-            return Response({"status": "success"}, status=200)
-        except Exception as e:
-            print("Error processing webhook:", e)
-            return Response({"status": "error", "message": str(e)}, status=400)
-=======
         data = request.data
         ticket_id = data.get("TicketID")
         if ticket_id:
@@ -63,4 +52,3 @@
     queryset = TicketPriority.objects.all()
     serializer_class = TicketPrioritySerializer
     pagination_class = None
->>>>>>> 839945eb
